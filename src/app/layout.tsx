// src/app/layout.tsx
import '@/app/globals.css';
import { Inter } from 'next/font/google'
import { GoogleAnalytics } from '@next/third-parties/google'

<<<<<<< HEAD
const inter = Inter({ subsets: ['latin'] })
=======
const inter = Inter({ subsets: ['latin'] });
>>>>>>> f04af96f

export default function RootLayout({
  children,
}: {
  children: React.ReactNode
}) {
  const gaId = process.env.NEXT_PUBLIC_GA4_KEY;

  return (
    <html lang="en" suppressHydrationWarning>
      <head>
        <meta httpEquiv="Cache-Control" content="no-cache, no-store, must-revalidate" />
        <meta httpEquiv="Pragma" content="no-cache" />
        <meta httpEquiv="Expires" content="0" />
      </head>
      <body className={inter.className}>
        {children}
      </body>
      {gaId && <GoogleAnalytics gaId={gaId} />}
    </html>
  )
}<|MERGE_RESOLUTION|>--- conflicted
+++ resolved
@@ -1,18 +1,14 @@
 // src/app/layout.tsx
 import '@/app/globals.css';
-import { Inter } from 'next/font/google'
-import { GoogleAnalytics } from '@next/third-parties/google'
+import { Inter } from 'next/font/google';
+import { GoogleAnalytics } from '@next/third-parties/google';
 
-<<<<<<< HEAD
-const inter = Inter({ subsets: ['latin'] })
-=======
 const inter = Inter({ subsets: ['latin'] });
->>>>>>> f04af96f
 
 export default function RootLayout({
   children,
 }: {
-  children: React.ReactNode
+  children: React.ReactNode;
 }) {
   const gaId = process.env.NEXT_PUBLIC_GA4_KEY;
 
@@ -25,8 +21,8 @@
       </head>
       <body className={inter.className}>
         {children}
+        {gaId && <GoogleAnalytics gaId={gaId} />}
       </body>
-      {gaId && <GoogleAnalytics gaId={gaId} />}
     </html>
-  )
+  );
 }